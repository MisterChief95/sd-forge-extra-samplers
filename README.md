# SD Forge Extra Euler Samplers

This repository provides additional Euler samplers for the Stable Diffusion (SD) Forge WebUI. These samplers enhance the capabilities of the SD Forge WebUI by offering more options for image generation.
The source for these new samplers come from projects created by [Koishi-Star](https://github.com/Koishi-Star/Euler-Smea-Dyn-Sampler) and [licyk](https://github.com/licyk/advanced_euler_sampler_extension/tree/main).

## Features

- Additional Euler samplers integrated into the Forge WebUI.
  - Euler Max
  - Euler Negative
  - Euler Dy
  - Euler Dy Negative
  - Euler SMEA
  - Euler SMEA Dy
  - Euler SMEA Dy Negative
<<<<<<< HEAD
  - Kohaku LoNyu Yog
=======
 
### Comparison

![comparison](https://github.com/user-attachments/assets/3d332ea5-14b4-4e86-af4f-a7c9f9938a0e)
*Model: leosamsHelloworldXL_helloworldXL70, Prompt: bustling town, sunset, street, cars, Steps: 30,
CFG: 5 (with DynamicThresholding), Size: 896 x 1152, Clip skip: 2, Seed: 3035751684*
>>>>>>> 1c66ae02

## Installation

1. Clone this repository into the `extensions` directory of your WebUI installation:
    ```sh
    git clone https://github.com/yourusername/sd-forge-extra-euler-samplers.git
    ```
2. Restart the WebUI to load the new samplers.

## Usage

1. Open the WebUI.
2. Navigate to the sampler settings.
3. Select one of the newly added Euler samplers from the list.
4. Generate images as usual.

### Tips

- Most schedulers will work with these samplers for general generations and hires fix.
- The `Normal` and `Beta` schedulers do not work well with Adetailer. `Karras` is recommended for Adetailer.

## Contributing

Contributions are welcome! Please open an issue or submit a pull request for any improvements or bug fixes.

## License

This project is licensed under the Apache 2. See the [LICENSE](LICENSE) file for details.

## Acknowledgements

If any of these are incorrect please let me know!

- Thanks to the developers of Automatic1111 and Forge.
- [Koishi-Star](https://github.com/Koishi-Star/Euler-Smea-Dyn-Sampler) for the following sampler contributions:
  - Euler Negative
  - Euler Dy
  - Euler Dy Negative
  - Euler SMEA Dy (Euler SMEA Dy Negative based on this)
- [licyk](https://github.com/licyk/advanced_euler_sampler_extension/tree/main) for the following sampler contributions:
  - Euler Max
  - Euler SMEA
  - Kohaku LoNyu Yog
- Special thanks to the contributors of this repository.<|MERGE_RESOLUTION|>--- conflicted
+++ resolved
@@ -13,16 +13,13 @@
   - Euler SMEA
   - Euler SMEA Dy
   - Euler SMEA Dy Negative
-<<<<<<< HEAD
   - Kohaku LoNyu Yog
-=======
  
 ### Comparison
 
 ![comparison](https://github.com/user-attachments/assets/3d332ea5-14b4-4e86-af4f-a7c9f9938a0e)
 *Model: leosamsHelloworldXL_helloworldXL70, Prompt: bustling town, sunset, street, cars, Steps: 30,
 CFG: 5 (with DynamicThresholding), Size: 896 x 1152, Clip skip: 2, Seed: 3035751684*
->>>>>>> 1c66ae02
 
 ## Installation
 
